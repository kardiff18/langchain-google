--- conflicted
+++ resolved
@@ -1290,11 +1290,7 @@
         if not is_gemini_model(self.model_family):
             logger.warning(
                 "Non-Gemini models are deprecated. "
-<<<<<<< HEAD
-                "They will be removed starting from Dec-01-2024. "
-=======
                 "They will be removed starting Dec-01-2024. "
->>>>>>> 20f9bd94
             )
             values = {
                 "project": self.project,
@@ -1318,10 +1314,6 @@
         return self
 
     @property
-<<<<<<< HEAD
-    def _default_params(self) -> Dict[str, Any]:
-        updated_params = super()._default_params
-=======
     def _is_gemini_advanced(self) -> bool:
         return self.model_family == GoogleModelFamily.GEMINI_ADVANCED
 
@@ -1332,7 +1324,6 @@
         **kwargs: Any,
     ) -> dict:
         params = super()._prepare_params(stop=stop, stream=stream, **kwargs)
->>>>>>> 20f9bd94
 
         response_mime_type = kwargs.get("response_mime_type", self.response_mime_type)
         if response_mime_type is not None:
@@ -2089,13 +2080,9 @@
                 parser = JsonOutputKeyToolsParser(
                     key_name=tool_name, first_tool_only=True
                 )
-<<<<<<< HEAD
-            tool_choice = tool_name if is_gemini_advanced(self.model_family) else None  # type: ignore[arg-type]
-=======
             else:
                 raise ValueError(f"Unsupported schema type {type(schema)}")
             tool_choice = tool_name if self._is_gemini_advanced else None
->>>>>>> 20f9bd94
 
             try:
                 llm = self.bind_tools(

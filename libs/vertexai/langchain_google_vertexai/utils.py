--- conflicted
+++ resolved
@@ -4,14 +4,7 @@
 from langchain_core.messages import BaseMessage
 from vertexai.preview import caching  # type: ignore
 
-<<<<<<< HEAD
-from langchain_google_vertexai._utils import (
-    _format_model_name,
-    is_gemini_advanced,
-)
-=======
 from langchain_google_vertexai._image_utils import ImageBytesLoader
->>>>>>> 20f9bd94
 from langchain_google_vertexai.chat_models import (
     ChatVertexAI,
     _parse_chat_history_gemini,

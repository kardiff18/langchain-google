--- conflicted
+++ resolved
@@ -78,27 +78,6 @@
             )
 
 
-<<<<<<< HEAD
-def test_tracing_params() -> None:
-    # Test standard tracing params
-    llm = VertexAI(model_name="gemini-pro")
-    ls_params = llm._get_ls_params()
-    assert ls_params == {
-        "ls_provider": "google_vertexai",
-        "ls_model_type": "llm",
-        "ls_model_name": "gemini-pro",
-    }
-
-    llm = VertexAI(model_name="gemini-pro", temperature=0.1, max_output_tokens=10)
-    ls_params = llm._get_ls_params()
-    assert ls_params == {
-        "ls_provider": "google_vertexai",
-        "ls_model_type": "llm",
-        "ls_model_name": "gemini-pro",
-        "ls_temperature": 0.1,
-        "ls_max_tokens": 10,
-    }
-=======
 def test_extract_response() -> None:
     class FakeModelGarden(_BaseVertexAIModelGarden):
         @root_validator()
@@ -127,5 +106,4 @@
 
     for original_result, result in prompts_results:
         my_result = MyResult(original_result)
-        assert model._parse_prediction(my_result) == my_result
->>>>>>> 4c49a20a
+        assert model._parse_prediction(my_result) == my_result